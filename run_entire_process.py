import argparse
import os
import pathlib
import imagery

import geopandas
from geojsonio import geojsonio
from shapely.geometry import shape

import gather_city_shapes
import maproulette
import process_city_shapes
import run_inference
import solardb

ZOOM = 21
BATCHES_BETWEEN_DELETE = 100

parser = argparse.ArgumentParser(description='Give the search parameters to find a location (usually city/state '
                                             'sufficient), and this script will attempt to find all the solar panels in'
                                             ' that area (given enough time)')
parser.add_argument('--city', dest='city', help='city parameter to pass to nominatim')
parser.add_argument('--county', dest='county', help='county parameter to pass to nominatim')
parser.add_argument('--state', dest='state', help='state parameter to pass to nominatim')
parser.add_argument('--country', dest='country', help='country parameter to pass to nominatim')
parser.add_argument('--world-file-dir', dest='world_file_dir', help='directory path of world files to use (replaces'
                                                                    'city, state, county, country, and mapbox)')
parser.add_argument('-q', '--no-geojsonio', dest='no_geojsonio', action='store_const', const=True, default=False,
                    help='don\'t open geojson windows')
parser.add_argument('--classification-checkpoint', dest='classification_checkpoint',
                    default=os.path.join('..', 'DeepSolar', 'ckpt', 'inception_classification'),
                    help='Path to DeepSolar classification checkpoint.')
parser.add_argument('--segmentation-checkpoint', dest='segmentation_checkpoint',
                    default=os.path.join('..', 'DeepSolar', 'ckpt', 'inception_segmentation'),
                    help='Path to DeepSolar segmentation checkpoint.')

args = parser.parse_args()

if args.world_file_dir:
    if not pathlib.Path(args.world_file_dir).is_dir():
        print("World file directory argument was not an existing directory, exiting.")
        raise SystemExit
    polygon_name = 'World Files'
    imagery.process_world_files_and_images(args.world_file_dir)

else:

    polygon_name_params = [args.city, args.county, args.state, args.country]
    polygon_name = ', '.join([polygon_name_param for polygon_name_param in polygon_name_params if polygon_name_param])

    print("Searching OSM for a polygon for: {}".format(polygon_name))
    # Get a polygon from nomanatim for the given area parameters https://wiki.openstreetmap.org/wiki/Nominatim
    polygon = gather_city_shapes.query_nominatim_for_geojson(city=args.city, county=args.county, state=args.state,
                                                             country=args.country)

<<<<<<< HEAD
    print("Checking if this search polygon is already tracked in the database.")
    # If inner coords have been calculated for this polygon, we can skip to later
    names = solardb.get_inner_coords_calculated_polygon_names()
    if polygon_name not in names:
=======
    if not args.no_geojsonio:
        # Create a link to geojsonio for the polygon to double check correctness
        print(geojsonio.make_url(geopandas.GeoSeries([polygon]).to_json()))
        input("A geojson.io link has been created with your simplified search polygon, press enter to continue if it "
              "looks okay. If it doesn't, implement a way to edit your polygon and feed it directly to this script :)")
>>>>>>> 9d0d56d9

        print("Found a polygon, simplifying it.")
        # Make it simpler (makes calculation of inner grid quicker)
        polygon = process_city_shapes.simplify_polygon(polygon)

        if not args.no_geojsonio:
            # Open the simplified polygon in a web window to double check correctness
            geojsonio.display(geopandas.GeoSeries([polygon]).to_json())
            input("A geojson.io window has been opened with your simplified search polygon, press enter to continue if it "
                  "looks okay. If it doesn't, implement a way to edit your polygon and feed it directly to this script :)")

        print("Calculating the coordinates of the imagery grid contained within this polygon.")
        # This step is necessary so we know what images to query in this polygon, it also persists these in the db
        process_city_shapes.calculate_inner_coordinates([polygon_name], [polygon], zoom=ZOOM)

    print("Calculating the distance to the search polygon's centroid from each point if it hasn't been done before.")
    # This step is just so we have an order for which coordinates to search first (outwards from the middle)
    solardb.compute_centroid_distances()

print("Running classification on every tile in the search area that hasn't had inference ran yet.")
# You should be able to SIGINT at this point if it's taking forever and it should pick up where it left off if you do
run_inference.run_classification(args.classification_checkpoint, args.segmentation_checkpoint, BATCHES_BETWEEN_DELETE)

print("Querying OpenStreetMap for existing solar panels in this search area.")
# This will requery every time, but it's good because you want your task to filter the newly added panels out.
solardb.query_and_persist_osm_solar([shape(polygon)])

print("Detecting clusters of positive classification tiles.")
run_inference.detect_clusters()

print("Generating line-by-line geoJSON file that represents a MapRoulette challenge where each task is a cluster of "
      "found panels containing no existing OSM solar nodes or ways, saved as ./data/{}"
      .format(maproulette.get_maproulette_geojson_filename(polygon_name)))
maproulette.create_clustered_maproulette_geojson(polygon_name=polygon_name, filter_existing_osm_panels=True)
<|MERGE_RESOLUTION|>--- conflicted
+++ resolved
@@ -53,27 +53,19 @@
     polygon = gather_city_shapes.query_nominatim_for_geojson(city=args.city, county=args.county, state=args.state,
                                                              country=args.country)
 
-<<<<<<< HEAD
     print("Checking if this search polygon is already tracked in the database.")
     # If inner coords have been calculated for this polygon, we can skip to later
     names = solardb.get_inner_coords_calculated_polygon_names()
     if polygon_name not in names:
-=======
-    if not args.no_geojsonio:
-        # Create a link to geojsonio for the polygon to double check correctness
-        print(geojsonio.make_url(geopandas.GeoSeries([polygon]).to_json()))
-        input("A geojson.io link has been created with your simplified search polygon, press enter to continue if it "
-              "looks okay. If it doesn't, implement a way to edit your polygon and feed it directly to this script :)")
->>>>>>> 9d0d56d9
 
         print("Found a polygon, simplifying it.")
         # Make it simpler (makes calculation of inner grid quicker)
         polygon = process_city_shapes.simplify_polygon(polygon)
 
         if not args.no_geojsonio:
-            # Open the simplified polygon in a web window to double check correctness
-            geojsonio.display(geopandas.GeoSeries([polygon]).to_json())
-            input("A geojson.io window has been opened with your simplified search polygon, press enter to continue if it "
+            # Create a link to geojsonio for the polygon  to double check correctness
+            print(geojsonio.make_url(geopandas.GeoSeries([polygon]).to_json()))
+            input("A geojson.io link has been created with your simplified search polygon, press enter to continue if it "
                   "looks okay. If it doesn't, implement a way to edit your polygon and feed it directly to this script :)")
 
         print("Calculating the coordinates of the imagery grid contained within this polygon.")
